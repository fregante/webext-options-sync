{
  "name": "webext-options-sync",
  "version": "0.21.2",
  "description": "Helps you manage and autosave your extension's options.",
  "keywords": [
    "browser",
    "chrome",
    "extension",
    "firefox",
    "options",
    "sync",
    "webext"
  ],
  "repository": "fregante/webext-options-sync",
  "license": "MIT",
  "author": "Federico Brigante <opensource@bfred.it> (bfred.it)",
  "files": [
    "index.js",
    "index.d.ts"
  ],
  "module": "index.js",
  "scripts": {
    "build": "tsc",
    "prepublish-only": "tsc",
    "test": "xo && tsc",
    "watch": "tsc --watch"
  },
  "xo": {
    "envs": [
      "browser",
      "webextensions"
    ],
    "extensions": [
      "ts"
    ],
    "overrides": [
      {
        "files": "**/*.ts",
        "extends": "xo-typescript"
      }
    ],
    "rules": {
      "import/no-unresolved": "warn"
    }
  },
  "dependencies": {
<<<<<<< HEAD
    "dom-form-serializer": "^1.0.7",
    "webext-detect-page": "^0.9.1"
=======
    "webext-detect-page": "^1.0.2"
>>>>>>> fade9170
  },
  "devDependencies": {
    "@sindresorhus/tsconfig": "^0.4.0",
    "@types/chrome": "0.0.86",
    "@types/dom-inputevent": "^1.0.5",
    "@typescript-eslint/eslint-plugin": "^1.9.0",
    "@typescript-eslint/parser": "^1.10.2",
    "eslint-config-xo-typescript": "^0.15.0",
    "typescript": "^3.5.2",
    "xo": "*"
  },
  "type": "module"
}<|MERGE_RESOLUTION|>--- conflicted
+++ resolved
@@ -18,7 +18,6 @@
     "index.js",
     "index.d.ts"
   ],
-  "module": "index.js",
   "scripts": {
     "build": "tsc",
     "prepublish-only": "tsc",
@@ -44,12 +43,8 @@
     }
   },
   "dependencies": {
-<<<<<<< HEAD
     "dom-form-serializer": "^1.0.7",
-    "webext-detect-page": "^0.9.1"
-=======
     "webext-detect-page": "^1.0.2"
->>>>>>> fade9170
   },
   "devDependencies": {
     "@sindresorhus/tsconfig": "^0.4.0",
